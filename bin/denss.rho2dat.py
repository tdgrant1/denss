#!/usr/bin/env python
#
#    denss.rho2dat.py
#    A tool for calculating simple scattering profiles
#    from MRC formatted electron density maps
#
#    Part of the DENSS package
#    DENSS: DENsity from Solution Scattering
#    A tool for calculating an electron density map from solution scattering data
#
#    Tested using Anaconda / Python 2.7
#
#    Author: Thomas D. Grant
#    Email:  <tgrant@hwi.buffalo.edu>
#    Copyright 2018 The Research Foundation for SUNY
#
#    This program is free software: you can redistribute it and/or modify
#    it under the terms of the GNU General Public License as published by
#    the Free Software Foundation, either version 3 of the License, or
#    (at your option) any later version.
#
#    This program is distributed in the hope that it will be useful,
#    but WITHOUT ANY WARRANTY; without even the implied warranty of
#    MERCHANTABILITY or FITNESS FOR A PARTICULAR PURPOSE.  See the
#    GNU General Public License for more details.
#
#    You should have received a copy of the GNU General Public License
#    along with this program.  If not, see <http://www.gnu.org/licenses/>.
#

from __future__ import print_function
import os, argparse, sys
import logging
import numpy as np
from scipy import ndimage, optimize, interpolate
from saxstats._version import __version__
import saxstats.saxstats as saxs

parser = argparse.ArgumentParser(description="A tool for calculating simple scattering profiles from MRC formatted electron density maps", formatter_class=argparse.RawTextHelpFormatter)
parser.add_argument("--version", action="version",version="%(prog)s v{version}".format(version=__version__))
parser.add_argument("-f", "--file", type=str, help="Electron density filename (.mrc)")
parser.add_argument("-dq", "--dq", default=None, type=float, help="Desired q spacing (pads map with zeros)")
parser.add_argument("-n", "--n", default=None, type=int, help="Desired number of samples (overrides --dq option)")
parser.add_argument("--ns", default=1, type=int, help="Sampling fraction (i.e. every ns'th element, must be integer, allows for reduced sampling for speed up at cost of resolution (i.e. qmax will be smaller))")
parser.add_argument("-t","--threshold", default=None, type=float, help="Minimum density threshold (sets lesser values to zero).")
parser.add_argument("-exvol", "--exvol", default=None, type=str, help="Electron density filename (.mrc) of excluded volume (optional).")
parser.add_argument("-rho0", "--rho0", default=0.334, type=float, help="Density of bulk solvent in e-/A^3 (default=0.334)")
parser.add_argument("-d", "--data", type=str, help="Experimental SAXS data file for input (3-column ASCII text file (q, I, err), optional).")
parser.add_argument("-u", "--units", default="a", type=str, help="Angular units of experimental data (\"a\" [1/angstrom] or \"nm\" [1/nanometer]; default=\"a\"). If nm, will convert output to angstroms.")
parser.add_argument("-n1", "--n1", default=None, type=int, help="First data point to use of experimental data")
parser.add_argument("-n2", "--n2", default=None, type=int, help="Last data point to use of experimental data")
parser.add_argument("-fit_rho0", "--fit_rho0", dest="fit_rho0", action="store_true", help="Fit rho0 (optional, default=False)")
parser.add_argument("--plot_on", dest="plot", action="store_true", help="Plot the profile (requires Matplotlib, default if module exists).")
parser.add_argument("--plot_off", dest="plot", action="store_false", help="Do not plot the profile. (Default if Matplotlib does not exist)")
parser.add_argument("--save_mrc", action="store_true", help="Save the modified MRC file.")
parser.add_argument("-o", "--output", default=None, help="Output filename prefix")
parser.set_defaults(plot=True)
parser.set_defaults(fit_rho0=False)
args = parser.parse_args()

if args.plot:
    #if plotting is enabled, try to import matplotlib
    #if import fails, set plotting to false
    try:
        import matplotlib.pyplot as plt
    except ImportError:
        args.plot = False

def score_from_parameters_using_Fs(params, F_invacuo, F_exvol, qblravel, qexp, Iexp, sigq):
    rho0 = params[0]
    # rho = rho_invacuo - rho0 * rho_exvol
    # F = saxs.myfftn(rho)
    F = F_invacuo - rho0 * F_exvol
    I3D = saxs.abs2(F)
    I_calc = saxs.mybinmean(I3D.ravel(), qblravel)
    I_calc_interpolator = interpolate.interp1d(q_calc,I_calc,kind='cubic',fill_value='extrapolate')
    I_calc_interp = I_calc_interpolator(q_exp)
    exp_scale_factor = saxs._fit_by_least_squares(I_calc_interp/sigq,Iexp/sigq)
    Iexp_tmp = np.copy(Iexp)
    sigq_tmp = np.copy(sigq)
    Iexp_tmp *= exp_scale_factor
    sigq_tmp *= exp_scale_factor
    chi2 = np.sum(((Iexp_tmp - I_calc_interp)/sigq_tmp)**2) / Iexp.size
    print(rho0, exp_scale_factor, chi2)
    return chi2

def score_from_parameters_using_density(params, rho_invacuo, qblravel, qexp, Iexp, sigq):
    rho0 = params[0]
    sigma_in_pix = params[1]
    rho_exvol = ndimage.gaussian_filter(rho_invacuo,sigma=sigma_in_pix,mode='wrap')
    rho = rho_invacuo - rho0 * rho_exvol
    F = saxs.myfftn(rho)
    # F = F_invacuo - rho0 * F_exvol
    I3D = saxs.abs2(F)
    I_calc = saxs.mybinmean(I3D.ravel(), qblravel)
    I_calc_interpolator = interpolate.interp1d(q_calc,I_calc,kind='cubic',fill_value='extrapolate')
    I_calc_interp = I_calc_interpolator(q_exp)
    exp_scale_factor = saxs._fit_by_least_squares(I_calc_interp/sigq,Iexp/sigq)
    Iexp_tmp = np.copy(Iexp)
    sigq_tmp = np.copy(sigq)
    Iexp_tmp *= exp_scale_factor
    sigq_tmp *= exp_scale_factor
    chi2 = np.sum(((Iexp_tmp - I_calc_interp)/sigq_tmp)**2) / Iexp.size
    print(rho0, sigma_in_pix, exp_scale_factor, chi2)
    return chi2

if __name__ == "__main__":

    if args.output is None:
        fname_nopath = os.path.basename(args.file)
        basename, ext = os.path.splitext(fname_nopath)
        output = basename + '_rho'
    else:
        output = args.output

    rho, side = saxs.read_mrc(args.file)
    if args.exvol is not None:
        exvol, exvol_side = saxs.read_mrc(args.exvol)
        if rho.shape[0] != exvol.shape[0]:
            print("rho and exvol shape mismatch")
            print("rho.shape: ", rho.shape )
            print("exvol.shape: ", exvol.shape )
        if side != exvol_side:
            print("rho and exvol side mismatch")
            print("rho side: ", side )
            print("exvol side: ", exvol_side )

    if rho.shape[0]%2==1:
        rho = rho[:-1,:-1,:-1]
        if args.exvol is not None:
            exvol = exvol[:-1,:-1,:-1]
 
    #if nstmp%2==1: args.ns+=1
    rho = np.copy(rho[::args.ns, ::args.ns, ::args.ns])
    if args.exvol is not None:
        rho_exvol = np.copy(exvol[::args.ns, ::args.ns, ::args.ns])

    if args.threshold is not None:
        rho[rho<=args.threshold] = 0

    halfside = side/2
    nx, ny, nz = rho.shape[0], rho.shape[1], rho.shape[2]
    n = nx
    voxel = side/n
    #want n to be even for speed/memory optimization with the FFT, ideally a power of 2, but wont enforce that
    #store n for later use if needed
    n_orig = n
    dx = side/n
    dV = dx**3
    V = side**3
    x_ = np.linspace(-halfside,halfside,n)
    x,y,z = np.meshgrid(x_,x_,x_,indexing='ij')
    df = 1/side
    qx_ = np.fft.fftfreq(x_.size)*n*df*2*np.pi
    qz_ = np.fft.rfftfreq(x_.size)*n*df*2*np.pi
    qx, qy, qz = np.meshgrid(qx_,qx_,qx_,indexing='ij')
    qr = np.sqrt(qx**2+qy**2+qz**2)
    qmax = np.max(qr)
    qstep = np.min(qr[qr>0]) - 1e-8
    nbins = int(qmax/qstep)
    qbins = np.linspace(0,nbins*qstep,nbins+1)
    #create an array labeling each voxel according to which qbin it belongs
    qbin_labels = np.searchsorted(qbins,qr,"right")
    qbin_labels -= 1
    qblravel = qbin_labels.ravel()
    xcount = np.bincount(qblravel)
<<<<<<< HEAD

    #create modified qbins and put qbins in center of bin rather than at left edge of bin.
    qbinsc = saxs.mybinmean(qr.ravel(), qblravel, xcount=xcount, DENSS_GPU=False)
    q_calc = np.copy(qbinsc)

    #assume rho is given as electron density, not electron count
    #convert from density to electron count for FFT calculation
    rho *= dV
    if args.exvol is not None:
        rho_exvol *= dV
    else:
        sigma_in_A = 3.0
        sigma_in_pix = sigma_in_A / dx
        print(sigma_in_A, sigma_in_pix)
        rho_exvol = ndimage.gaussian_filter(rho,sigma=sigma_in_pix,mode='wrap')

    rho0 = args.rho0 * 1.0 #dV
    rho_invacuo = np.copy(rho)
    rho = rho_invacuo - rho0 * rho_exvol
=======
    #create modified qbins and put qbins in center of bin rather than at left edge of bin.
    qbinsc = saxs.mybinmean(qr.ravel(), qblravel, xcount)
>>>>>>> 72690eda

    #calculate scattering profile from density
    F = saxs.myfftn(rho)
    F[F.real==0] = 1e-16
    I3D = saxs.abs2(F)
<<<<<<< HEAD
    I_calc = saxs.mybinmean(I3D.ravel(), qblravel, DENSS_GPU=False)
    I_calc_interpolator = interpolate.interp1d(q_calc,I_calc,kind='cubic',fill_value='extrapolate')

    F_invacuo = saxs.myfftn(rho_invacuo)
    F_exvol = saxs.myfftn(rho_exvol)
=======
    Imean = saxs.mybinmean(I3D.ravel(), qblravel, xcount=xcount)

    if args.plot: 
        qmax_to_use = np.max(qx_)
        qbinsc_to_use_pre = qbinsc[qbinsc<qmax_to_use]
        Imean_to_use_pre = Imean[qbinsc<qmax_to_use]
        plt.plot(qbinsc_to_use_pre, Imean_to_use_pre, '.-', label='Default dq = %.4f' % (2*np.pi/side))
    print('Default dq = %.4f' % (2*np.pi/side))
>>>>>>> 72690eda

    if args.data is not None:
        Iq_exp = np.genfromtxt(args.data, invalid_raise = False, usecols=(0,1,2))
        if len(Iq_exp.shape) < 2:
            print("Invalid data format. Data file must have 3 columns: q, I, errors.")
            exit()
        if Iq_exp.shape[1] < 3:
            print("Not enough columns (data must have 3 columns: q, I, errors).")
            exit()
        Iq_exp = Iq_exp[~np.isnan(Iq_exp).any(axis = 1)]
        #get rid of any data points equal to zero in the intensities or errors columns
        idx = np.where((Iq_exp[:,1]!=0)&(Iq_exp[:,2]!=0))
        Iq_exp = Iq_exp[idx]
        if args.units == "nm":
            Iq_exp[:,0] *= 0.1
        Iq_exp_orig = np.copy(Iq_exp)

<<<<<<< HEAD
        if args.n1 is None:
            n1 = 0
        else:
            n1 = args.n1
        if args.n2 is None:
            n2 = len(Iq_exp[:,0])
        else:
            n2 = args.n2

        Iq_exp = Iq_exp[n1:n2]

        q_exp = Iq_exp[:,0]
        I_exp = Iq_exp[:,1]
        sigq_exp = Iq_exp[:,2]
        print(q_exp.shape)

        I_calc_interp = I_calc_interpolator(q_exp)
        exp_scale_factor = saxs._fit_by_least_squares(I_exp,I_calc_interp)
        print(exp_scale_factor, I_calc_interp[0], I_exp[0])
        I_exp /= exp_scale_factor
        sigq_exp /= exp_scale_factor


        fit_sigma = True
        if args.fit_rho0:
            if fit_sigma:
                score_from_parameters_using_density
                params = [rho0, sigma_in_pix]
                results = optimize.minimize(score_from_parameters_using_density, params,
                    args = (rho_invacuo, qblravel, q_exp, I_exp, sigq_exp),
                    )
                rho0, sigma_in_pix = results.x
            else:
                params = [rho0]
                results = optimize.minimize(score_from_parameters_using_Fs, params,
                    args = (F_invacuo, F_exvol, qblravel, q_exp, I_exp, sigq_exp),
                    # bounds = [(0.0,np.inf)],
                    )
                rho0 = results.x[0]

    #combine invacuo, exvol, and shell
    rho_exvol = ndimage.gaussian_filter(rho_invacuo,sigma=sigma_in_pix,mode='wrap')
    rho = rho_invacuo - rho0 * rho_exvol  #+ drho_shell * shell

    F = saxs.myfftn(rho)
    I3D = saxs.abs2(F)
    I_calc = saxs.mybinmean(I3D.ravel(), qblravel, DENSS_GPU=False)
    Imean = np.copy(I_calc)
    I_calc_interpolator = interpolate.interp1d(q_calc,I_calc,kind='cubic',fill_value='extrapolate')

    if args.data:
        I_calc_interp = I_calc_interpolator(q_exp)
        exp_scale_factor = saxs._fit_by_least_squares(I_calc_interp/sigq_exp,I_exp/sigq_exp)
        I_exp *= exp_scale_factor
        sigq_exp *= exp_scale_factor
=======
        #padded to get desired dq value (or near it)
        if args.n is not None:
            if args.n < n:
                print("Requested number of samples must be greater than or equal to the original map (which is %d)" % n)
                print("Resetting desired N to current N...")
            else:
                n = args.n
        else:
            current_dq = 2*np.pi/side
            desired_dq = args.dq
            if desired_dq > current_dq:
                print("Requested dq must be smaller than dq calculated from map (which is %f)" % current_dq)
                print("Resetting desired dq to current dq...")
                desired_dq = current_dq
            #what side would give us desired dq?
            desired_side = 2*np.pi/desired_dq
            #what n, given the existing voxel size, would give us closest to desired_side
            desired_n = desired_side/voxel
            n = int(desired_n)
            if n%2==1: n+=1
        side = voxel*n
        halfside = side/2
        dx = side/n
        dV = dx**3
        V = side**3
        x_ = np.linspace(-halfside,halfside,n)
        x,y,z = np.meshgrid(x_,x_,x_,indexing='ij')
        df = 1/side
        print(n, 2*np.pi*df)
        qx_ = np.fft.fftfreq(x_.size)*n*df*2*np.pi
        qx, qy, qz = np.meshgrid(qx_,qx_,qx_,indexing='ij')
        qr = np.sqrt(qx**2+qy**2+qz**2)
        qmax = np.max(qr)
        qstep = np.min(qr[qr>0]) - 1e-8
        nbins = int(qmax/qstep)
        qbins = np.linspace(0,nbins*qstep,nbins+1)
        #create modified qbins and put qbins in center of bin rather than at left edge of bin.
        # qbinsc = np.copy(qbins)
        # qbinsc[1:] += qstep/2.

        #create an array labeling each voxel according to which qbin it belongs
        qbin_labels = np.searchsorted(qbins,qr,"right")
        qbin_labels -= 1
        qblravel = qbin_labels.ravel()
        xcount = np.bincount(qblravel)
        qbinsc = saxs.mybinmean(qr.ravel(), qblravel, xcount)
        rho_pad = np.zeros((n,n,n))
        a = n//2-n_orig//2
        b = n//2+n_orig//2
        rho_pad[a:b,a:b,a:b] = rho
        rho = np.copy(rho_pad)

    F = saxs.myfftn(rho)
    I3D = saxs.abs2(F)
    Imean = saxs.mybinmean(I3D.ravel(), qblravel, xcount=xcount)
>>>>>>> 72690eda

    qmax_to_use = np.max(qx_)
    print("qmax to use: %f" % qmax_to_use)
    qbinsc_to_use = qbinsc[qbinsc<qmax_to_use]
    Imean_to_use = Imean[qbinsc<qmax_to_use]

    qbinsc = np.copy(qbinsc_to_use)
    Imean = np.copy(Imean_to_use)

<<<<<<< HEAD
    Iq = np.vstack((qbinsc, Imean, Imean*.03*Imean[0]*.001)).T
=======
    Iq = np.vstack((qbinsc, Imean, Imean*0+Imean[0]*.03)).T
>>>>>>> 72690eda

    np.savetxt(output+'.dat', Iq, delimiter=' ', fmt='% .16e')

    if args.save_mrc:
        saxs.write_mrc(rho, side, output+'_mod.mrc')

    if args.plot:
        print('Actual dq = %.4f' % (2*np.pi/side))
<<<<<<< HEAD
        if args.data:
            plt.plot(q_exp, I_exp, 'k.', label=args.data)
            plt.plot(q_exp, I_calc_interp, 'r-', lw=3, label=args.file)
        else:
            plt.plot(qbinsc_to_use, Imean_to_use,'.-', label='Actual dq = %.4f' % (2*np.pi/side))
        plt.xlabel('q (1/A)')
        plt.ylabel('I(q)')
=======
        plt.plot(qbinsc_to_use, Imean_to_use,'-',label='Actual dq = %.4f' % (2*np.pi/side))
>>>>>>> 72690eda
        plt.semilogy()
        plt.legend()
        plt.show()






<|MERGE_RESOLUTION|>--- conflicted
+++ resolved
@@ -32,7 +32,7 @@
 import os, argparse, sys
 import logging
 import numpy as np
-from scipy import ndimage, optimize, interpolate
+from scipy import ndimage
 from saxstats._version import __version__
 import saxstats.saxstats as saxs
 
@@ -43,19 +43,11 @@
 parser.add_argument("-n", "--n", default=None, type=int, help="Desired number of samples (overrides --dq option)")
 parser.add_argument("--ns", default=1, type=int, help="Sampling fraction (i.e. every ns'th element, must be integer, allows for reduced sampling for speed up at cost of resolution (i.e. qmax will be smaller))")
 parser.add_argument("-t","--threshold", default=None, type=float, help="Minimum density threshold (sets lesser values to zero).")
-parser.add_argument("-exvol", "--exvol", default=None, type=str, help="Electron density filename (.mrc) of excluded volume (optional).")
-parser.add_argument("-rho0", "--rho0", default=0.334, type=float, help="Density of bulk solvent in e-/A^3 (default=0.334)")
-parser.add_argument("-d", "--data", type=str, help="Experimental SAXS data file for input (3-column ASCII text file (q, I, err), optional).")
-parser.add_argument("-u", "--units", default="a", type=str, help="Angular units of experimental data (\"a\" [1/angstrom] or \"nm\" [1/nanometer]; default=\"a\"). If nm, will convert output to angstroms.")
-parser.add_argument("-n1", "--n1", default=None, type=int, help="First data point to use of experimental data")
-parser.add_argument("-n2", "--n2", default=None, type=int, help="Last data point to use of experimental data")
-parser.add_argument("-fit_rho0", "--fit_rho0", dest="fit_rho0", action="store_true", help="Fit rho0 (optional, default=False)")
 parser.add_argument("--plot_on", dest="plot", action="store_true", help="Plot the profile (requires Matplotlib, default if module exists).")
 parser.add_argument("--plot_off", dest="plot", action="store_false", help="Do not plot the profile. (Default if Matplotlib does not exist)")
 parser.add_argument("--save_mrc", action="store_true", help="Save the modified MRC file.")
 parser.add_argument("-o", "--output", default=None, help="Output filename prefix")
 parser.set_defaults(plot=True)
-parser.set_defaults(fit_rho0=False)
 args = parser.parse_args()
 
 if args.plot:
@@ -66,44 +58,6 @@
     except ImportError:
         args.plot = False
 
-def score_from_parameters_using_Fs(params, F_invacuo, F_exvol, qblravel, qexp, Iexp, sigq):
-    rho0 = params[0]
-    # rho = rho_invacuo - rho0 * rho_exvol
-    # F = saxs.myfftn(rho)
-    F = F_invacuo - rho0 * F_exvol
-    I3D = saxs.abs2(F)
-    I_calc = saxs.mybinmean(I3D.ravel(), qblravel)
-    I_calc_interpolator = interpolate.interp1d(q_calc,I_calc,kind='cubic',fill_value='extrapolate')
-    I_calc_interp = I_calc_interpolator(q_exp)
-    exp_scale_factor = saxs._fit_by_least_squares(I_calc_interp/sigq,Iexp/sigq)
-    Iexp_tmp = np.copy(Iexp)
-    sigq_tmp = np.copy(sigq)
-    Iexp_tmp *= exp_scale_factor
-    sigq_tmp *= exp_scale_factor
-    chi2 = np.sum(((Iexp_tmp - I_calc_interp)/sigq_tmp)**2) / Iexp.size
-    print(rho0, exp_scale_factor, chi2)
-    return chi2
-
-def score_from_parameters_using_density(params, rho_invacuo, qblravel, qexp, Iexp, sigq):
-    rho0 = params[0]
-    sigma_in_pix = params[1]
-    rho_exvol = ndimage.gaussian_filter(rho_invacuo,sigma=sigma_in_pix,mode='wrap')
-    rho = rho_invacuo - rho0 * rho_exvol
-    F = saxs.myfftn(rho)
-    # F = F_invacuo - rho0 * F_exvol
-    I3D = saxs.abs2(F)
-    I_calc = saxs.mybinmean(I3D.ravel(), qblravel)
-    I_calc_interpolator = interpolate.interp1d(q_calc,I_calc,kind='cubic',fill_value='extrapolate')
-    I_calc_interp = I_calc_interpolator(q_exp)
-    exp_scale_factor = saxs._fit_by_least_squares(I_calc_interp/sigq,Iexp/sigq)
-    Iexp_tmp = np.copy(Iexp)
-    sigq_tmp = np.copy(sigq)
-    Iexp_tmp *= exp_scale_factor
-    sigq_tmp *= exp_scale_factor
-    chi2 = np.sum(((Iexp_tmp - I_calc_interp)/sigq_tmp)**2) / Iexp.size
-    print(rho0, sigma_in_pix, exp_scale_factor, chi2)
-    return chi2
-
 if __name__ == "__main__":
 
     if args.output is None:
@@ -114,30 +68,12 @@
         output = args.output
 
     rho, side = saxs.read_mrc(args.file)
-    if args.exvol is not None:
-        exvol, exvol_side = saxs.read_mrc(args.exvol)
-        if rho.shape[0] != exvol.shape[0]:
-            print("rho and exvol shape mismatch")
-            print("rho.shape: ", rho.shape )
-            print("exvol.shape: ", exvol.shape )
-        if side != exvol_side:
-            print("rho and exvol side mismatch")
-            print("rho side: ", side )
-            print("exvol side: ", exvol_side )
-
     if rho.shape[0]%2==1:
         rho = rho[:-1,:-1,:-1]
-        if args.exvol is not None:
-            exvol = exvol[:-1,:-1,:-1]
- 
     #if nstmp%2==1: args.ns+=1
     rho = np.copy(rho[::args.ns, ::args.ns, ::args.ns])
-    if args.exvol is not None:
-        rho_exvol = np.copy(exvol[::args.ns, ::args.ns, ::args.ns])
-
     if args.threshold is not None:
-        rho[rho<=args.threshold] = 0
-
+        rho[np.abs(rho)<=args.threshold] = 0
     halfside = side/2
     nx, ny, nz = rho.shape[0], rho.shape[1], rho.shape[2]
     n = nx
@@ -164,42 +100,13 @@
     qbin_labels -= 1
     qblravel = qbin_labels.ravel()
     xcount = np.bincount(qblravel)
-<<<<<<< HEAD
-
-    #create modified qbins and put qbins in center of bin rather than at left edge of bin.
-    qbinsc = saxs.mybinmean(qr.ravel(), qblravel, xcount=xcount, DENSS_GPU=False)
-    q_calc = np.copy(qbinsc)
-
-    #assume rho is given as electron density, not electron count
-    #convert from density to electron count for FFT calculation
-    rho *= dV
-    if args.exvol is not None:
-        rho_exvol *= dV
-    else:
-        sigma_in_A = 3.0
-        sigma_in_pix = sigma_in_A / dx
-        print(sigma_in_A, sigma_in_pix)
-        rho_exvol = ndimage.gaussian_filter(rho,sigma=sigma_in_pix,mode='wrap')
-
-    rho0 = args.rho0 * 1.0 #dV
-    rho_invacuo = np.copy(rho)
-    rho = rho_invacuo - rho0 * rho_exvol
-=======
     #create modified qbins and put qbins in center of bin rather than at left edge of bin.
     qbinsc = saxs.mybinmean(qr.ravel(), qblravel, xcount)
->>>>>>> 72690eda
 
     #calculate scattering profile from density
     F = saxs.myfftn(rho)
     F[F.real==0] = 1e-16
     I3D = saxs.abs2(F)
-<<<<<<< HEAD
-    I_calc = saxs.mybinmean(I3D.ravel(), qblravel, DENSS_GPU=False)
-    I_calc_interpolator = interpolate.interp1d(q_calc,I_calc,kind='cubic',fill_value='extrapolate')
-
-    F_invacuo = saxs.myfftn(rho_invacuo)
-    F_exvol = saxs.myfftn(rho_exvol)
-=======
     Imean = saxs.mybinmean(I3D.ravel(), qblravel, xcount=xcount)
 
     if args.plot: 
@@ -208,81 +115,9 @@
         Imean_to_use_pre = Imean[qbinsc<qmax_to_use]
         plt.plot(qbinsc_to_use_pre, Imean_to_use_pre, '.-', label='Default dq = %.4f' % (2*np.pi/side))
     print('Default dq = %.4f' % (2*np.pi/side))
->>>>>>> 72690eda
-
-    if args.data is not None:
-        Iq_exp = np.genfromtxt(args.data, invalid_raise = False, usecols=(0,1,2))
-        if len(Iq_exp.shape) < 2:
-            print("Invalid data format. Data file must have 3 columns: q, I, errors.")
-            exit()
-        if Iq_exp.shape[1] < 3:
-            print("Not enough columns (data must have 3 columns: q, I, errors).")
-            exit()
-        Iq_exp = Iq_exp[~np.isnan(Iq_exp).any(axis = 1)]
-        #get rid of any data points equal to zero in the intensities or errors columns
-        idx = np.where((Iq_exp[:,1]!=0)&(Iq_exp[:,2]!=0))
-        Iq_exp = Iq_exp[idx]
-        if args.units == "nm":
-            Iq_exp[:,0] *= 0.1
-        Iq_exp_orig = np.copy(Iq_exp)
-
-<<<<<<< HEAD
-        if args.n1 is None:
-            n1 = 0
-        else:
-            n1 = args.n1
-        if args.n2 is None:
-            n2 = len(Iq_exp[:,0])
-        else:
-            n2 = args.n2
-
-        Iq_exp = Iq_exp[n1:n2]
-
-        q_exp = Iq_exp[:,0]
-        I_exp = Iq_exp[:,1]
-        sigq_exp = Iq_exp[:,2]
-        print(q_exp.shape)
-
-        I_calc_interp = I_calc_interpolator(q_exp)
-        exp_scale_factor = saxs._fit_by_least_squares(I_exp,I_calc_interp)
-        print(exp_scale_factor, I_calc_interp[0], I_exp[0])
-        I_exp /= exp_scale_factor
-        sigq_exp /= exp_scale_factor
-
-
-        fit_sigma = True
-        if args.fit_rho0:
-            if fit_sigma:
-                score_from_parameters_using_density
-                params = [rho0, sigma_in_pix]
-                results = optimize.minimize(score_from_parameters_using_density, params,
-                    args = (rho_invacuo, qblravel, q_exp, I_exp, sigq_exp),
-                    )
-                rho0, sigma_in_pix = results.x
-            else:
-                params = [rho0]
-                results = optimize.minimize(score_from_parameters_using_Fs, params,
-                    args = (F_invacuo, F_exvol, qblravel, q_exp, I_exp, sigq_exp),
-                    # bounds = [(0.0,np.inf)],
-                    )
-                rho0 = results.x[0]
-
-    #combine invacuo, exvol, and shell
-    rho_exvol = ndimage.gaussian_filter(rho_invacuo,sigma=sigma_in_pix,mode='wrap')
-    rho = rho_invacuo - rho0 * rho_exvol  #+ drho_shell * shell
-
-    F = saxs.myfftn(rho)
-    I3D = saxs.abs2(F)
-    I_calc = saxs.mybinmean(I3D.ravel(), qblravel, DENSS_GPU=False)
-    Imean = np.copy(I_calc)
-    I_calc_interpolator = interpolate.interp1d(q_calc,I_calc,kind='cubic',fill_value='extrapolate')
-
-    if args.data:
-        I_calc_interp = I_calc_interpolator(q_exp)
-        exp_scale_factor = saxs._fit_by_least_squares(I_calc_interp/sigq_exp,I_exp/sigq_exp)
-        I_exp *= exp_scale_factor
-        sigq_exp *= exp_scale_factor
-=======
+
+    if args.dq is not None or args.n is not None:
+
         #padded to get desired dq value (or near it)
         if args.n is not None:
             if args.n < n:
@@ -338,7 +173,6 @@
     F = saxs.myfftn(rho)
     I3D = saxs.abs2(F)
     Imean = saxs.mybinmean(I3D.ravel(), qblravel, xcount=xcount)
->>>>>>> 72690eda
 
     qmax_to_use = np.max(qx_)
     print("qmax to use: %f" % qmax_to_use)
@@ -348,11 +182,7 @@
     qbinsc = np.copy(qbinsc_to_use)
     Imean = np.copy(Imean_to_use)
 
-<<<<<<< HEAD
-    Iq = np.vstack((qbinsc, Imean, Imean*.03*Imean[0]*.001)).T
-=======
     Iq = np.vstack((qbinsc, Imean, Imean*0+Imean[0]*.03)).T
->>>>>>> 72690eda
 
     np.savetxt(output+'.dat', Iq, delimiter=' ', fmt='% .16e')
 
@@ -361,17 +191,7 @@
 
     if args.plot:
         print('Actual dq = %.4f' % (2*np.pi/side))
-<<<<<<< HEAD
-        if args.data:
-            plt.plot(q_exp, I_exp, 'k.', label=args.data)
-            plt.plot(q_exp, I_calc_interp, 'r-', lw=3, label=args.file)
-        else:
-            plt.plot(qbinsc_to_use, Imean_to_use,'.-', label='Actual dq = %.4f' % (2*np.pi/side))
-        plt.xlabel('q (1/A)')
-        plt.ylabel('I(q)')
-=======
         plt.plot(qbinsc_to_use, Imean_to_use,'-',label='Actual dq = %.4f' % (2*np.pi/side))
->>>>>>> 72690eda
         plt.semilogy()
         plt.legend()
         plt.show()
@@ -380,4 +200,3 @@
 
 
 
-
